# Changelog

## Unpublished

### 🛠 Breaking changes

### 🎉 New features

<<<<<<< HEAD
- Added a new `executeOnJavaScriptThread` method to `appContext` to allow for running code blocks on the JS thread. ([#20161](https://github.com/expo/expo/pull/20161) by [@aleqsio](https://github.com/aleqsio))
=======
- Added the `Exception.MissingActivity` on Android. ([#20174](https://github.com/expo/expo/pull/20174) by [@lukmccall](https://github.com/lukmccall))
>>>>>>> b648c3f9

### 🐛 Bug fixes

- Fixed build errors when testing on React Native nightly builds. ([#19805](https://github.com/expo/expo/pull/19805) by [@kudo](https://github.com/kudo))
- Fixed failed resolution of 'java.nio.file.Path' on Android. ([#20037](https://github.com/expo/expo/pull/20037) by [@lukmccall](https://github.com/lukmccall))
- Fixed views are not correctly initialized after reloading on Android. ([#20063](https://github.com/expo/expo/pull/20063) by [@lukmccall](https://github.com/lukmccall))
- Fixed libraries using the `ViewDefinitionBuilder` crashes when ProGuard or R8 is enabled on Android. ([#20197](https://github.com/expo/expo/pull/20197) by [@lukmccall](https://github.com/lukmccall))

### 💡 Others

## 1.0.2 - 2022-11-08

### 💡 Others

- Rephrased the message of `ArgumentCastException` to use ordinal numbers. ([#19912](https://github.com/expo/expo/pull/19912) by [@tsapeta](https://github.com/tsapeta))

## 1.0.1 - 2022-11-07

### 🐛 Bug fixes

- Added a list of the acceptable enum values to the conversion error on Android. ([#19895](https://github.com/expo/expo/pull/19895) by [@lukmccall](https://github.com/lukmccall))
- Fixed `new NativeEventEmitter() was called with a non-null argument without the required addListener method.` warnings on Android with JSC. ([#19920](https://github.com/expo/expo/pull/19920) by [@kudo](https://github.com/kudo))

### 💡 Others

- Exposed coroutines related packages on Android. ([#19896](https://github.com/expo/expo/pull/19896) by [@lukmccall](https://github.com/lukmccall))

## 1.0.0 — 2022-11-03

_This version does not introduce any user-facing changes._

## 0.13.4 — 2022-11-02

### 🐛 Bug fixes

- Fixed build errors when testing on React Native nightly builds. ([#19369](https://github.com/expo/expo/pull/19369) by [@kudo](https://github.com/kudo))

## 0.13.3 — 2022-10-30

### 🎉 New features

- Added `AppContext.hasActiveReactInstance` on Android. ([#19723](https://github.com/expo/expo/pull/19723) by [@lukmccall](https://github.com/lukmccall))

## 0.13.2 — 2022-10-28

### 🐛 Bug fixes

- Fixed `new NativeEventEmitter() was called with a non-null argument without the required addListener method.` warnings on Android. ([#19704](https://github.com/expo/expo/pull/19704) by [@kudo](https://github.com/kudo), [@kudo](https://github.com/kudo))

## 0.13.1 — 2022-10-27

### 🐛 Bug fixes

- Fixed `~CallbackWrapper()` dangling pointer crashes when reloading the app on Android. ([#19699](https://github.com/expo/expo/pull/19699) by [@kudo](https://github.com/kudo), [@kudo](https://github.com/kudo))

## 0.13.0 — 2022-10-25

### 🛠 Breaking changes

- Convertible enums must inherit from `expo.modules.kotlin.types.Enumerable` on Android. ([#19551](https://github.com/expo/expo/pull/19551) by [@lukmccall](https://github.com/lukmccall))
- `AppContext.currentActivity` is not longer returning `AppCompatActivity`, but an instance of `android.app.Activity` class. ([#19573](https://github.com/expo/expo/pull/19573) by [@lukmccall](https://github.com/lukmccall))

### ⚠️ Notices

- Deprecated `ConvertibleArgument` in favor of `Convertible` and `EnumArgument` in favor of `Enumerable`. ([#19612](https://github.com/expo/expo/pull/19612) by [@tsapeta](https://github.com/tsapeta))

### 🎉 New features

- Implemented a mechanism for hooking into to the view lifecycle events (introduces new `OnViewDidUpdateProps` definition component). ([#19549](https://github.com/expo/expo/pull/19549) by [@tsapeta](https://github.com/tsapeta))

### 🐛 Bug fixes

- Fixed records aren't correctly converted to JS objects in the release builds on Android. ([#19551](https://github.com/expo/expo/pull/19551) by [@lukmccall](https://github.com/lukmccall))
- Reject promises with a `CodedError` instead of a plain object. ([#19605](https://github.com/expo/expo/pull/19605) by [@tsapeta](https://github.com/tsapeta))

### 💡 Others

- Simplified dispatching view events. ([#19537](https://github.com/expo/expo/pull/19537) by [@tsapeta](https://github.com/tsapeta))

## 0.12.0 — 2022-10-06

### 🛠 Breaking changes

- Bumped iOS deployment target to 13.0 and deprecated support for iOS 12. ([#18873](https://github.com/expo/expo/pull/18873) by [@tsapeta](https://github.com/tsapeta))

### ⚠️ Notices

- Removed deprecated module definition components that started with a lowercase letter. ([#18851](https://github.com/expo/expo/pull/18851) by [@tsapeta](https://github.com/tsapeta))
- Added support for React Native 0.70.x. ([#19261](https://github.com/expo/expo/pull/19261) by [@kudo](https://github.com/kudo))

### 🎉 New features

- Added the interface for the light sensor support on Android. ([#18225](https://github.com/expo/expo/pull/18225) by [bearkillerPT](https://github.com/bearkillerPT))
- Add better JSI error handling on Android. ([#18259](https://github.com/expo/expo/pull/18259) by [@lukmccall](https://github.com/lukmccall))
- Experimental support for typed arrays on Android. ([#18379](https://github.com/expo/expo/pull/18379) by [@lukmccall](https://github.com/lukmccall))
- Using JSI instead of the bridge to call native methods also on legacy modules on iOS. ([#18438](https://github.com/expo/expo/pull/18438) by [@tsapeta](https://github.com/tsapeta))
- Experimental support for Fabric on iOS. ([#18500](https://github.com/expo/expo/pull/18500), [#18678](https://github.com/expo/expo/pull/18678) by [@tsapeta](https://github.com/tsapeta))
- Added view prop callbacks support for old-style views written in Objective-C. ([#18636](https://github.com/expo/expo/pull/18636) by [@tsapeta](https://github.com/tsapeta))
- Add Logger support for writing logs to a file; add Logger and associated classes to Android. ([#18513](https://github.com/expo/expo/pull/18513) by [@douglowder](https://github.com/douglowder))
- Experimental support for Fabric on Android. ([#18541](https://github.com/expo/expo/pull/18541) by [@kudo](https://github.com/kudo))
- Add option to generate a `coalescingKey` in callback on Android. ([#18774](https://github.com/expo/expo/pull/18774) by [@lukmccall](https://github.com/lukmccall))
- Automatically convert records to dicts when returned by the function. ([#18824](https://github.com/expo/expo/pull/18824) by [@tsapeta](https://github.com/tsapeta))
- Closures passed to definition components are now implicitly capturing `self` on iOS. ([#18831](https://github.com/expo/expo/pull/18831) by [@tsapeta](https://github.com/tsapeta))
- Support for CSS named colors in `UIColor` and `CGColor` convertibles on iOS. ([#18845](https://github.com/expo/expo/pull/18845) by [@tsapeta](https://github.com/tsapeta))
- Lazy load building the module's JavaScript object from the definition on iOS (already implemented on Android). ([#18863](https://github.com/expo/expo/pull/18863) by [@tsapeta](https://github.com/tsapeta))
- Inferring the view type in `Prop` setter closure. ([#19004](https://github.com/expo/expo/pull/19004) by [@tsapeta](https://github.com/tsapeta))
- [core] Added `REACT_NATIVE_DOWNLOADS_DIR` environment variable to specify custom third party libraries download location. ([#19015](https://github.com/expo/expo/pull/19015) by [@kudo](https://github.com/kudo))
- Add support for the `android.graphics.Color` class as the function parameter. ([#19054](https://github.com/expo/expo/pull/19054) by [@lukmccall](https://github.com/lukmccall))
- Add support for `android.net.Uri`, `java.io.File`, `java.net.URI` and `java.nio.file.Path` classes as function parameters. ([#19169](https://github.com/expo/expo/pull/19169) by [@lukmccall](https://github.com/lukmccall))
- Add the `RegisterActivityContracts` component to register all of activity result contracts on Android. ([#19180](https://github.com/expo/expo/pull/19180) by [@lukmccall](https://github.com/lukmccall))
- Improves JSI/JNI type conversion to support complex function arguments on Android. ([#19120](https://github.com/expo/expo/pull/19120) & [#19094](https://github.com/expo/expo/pull/19094) by [@lukmccall](https://github.com/lukmccall))
- Using JSI instead of the bridge to call native methods also on legacy modules on iOS. ([#19209](https://github.com/expo/expo/pull/19209) by [@lukmccall](https://github.com/lukmccall))
- Added `cacheDirectory` and `persistentFilesDirectory` to `AppContext` on Android to fix cache directories being incorrect in new Sweet API modules. It uses a new `AppDirectoriesModule` to get correct scoped directories from old module API. ([#19205](https://github.com/expo/expo/pull/19205) by [@aleqsio](https://github.com/aleqsio))

### 🐛 Bug fixes

- Fixed the `2 files found with path 'lib/arm64-v8a/libfbjni.so'` error on Android. ([#18607](https://github.com/expo/expo/pull/18607) by [@lukmccall](https://github.com/lukmccall))
- Fixed event dispatching for Sweet API views when running in Fabric mode on Android. ([#18814](https://github.com/expo/expo/pull/18814) by [@kudo](https://github.com/kudo))
- Update gradle excludes to fix detox tests. ([#19254](https://github.com/expo/expo/pull/19254) by [@esamelson](https://github.com/esamelson))
- Fixed event listeners do not work when running with remote debugging mode on iOS. ([#19211](https://github.com/expo/expo/pull/19211) by [@kudo](https://github.com/kudo))
- Use shared C++ runtime to reduce library size on Android. ([#19372](https://github.com/expo/expo/pull/19372) by [@kudo](https://github.com/kudo))
- Fixed `JSCRuntime destroyed with a dangling API object` on Android. ([#19487](https://github.com/expo/expo/pull/19487) by [@lukmccall](https://github.com/lukmccall))

### 💡 Others

- Centralized Android emulator detection for native code and added checks to pick up additional emulator types in `EmulatorUtilities`. ([#16177](https://github.com/expo/expo/pull/16177)) by [@kbrandwijk](https://github.com/kbrandwijk), [@keith-kurak](https://github.com/keith-kurak))
- Created a separate high priority queue for all async function calls. ([#18734](https://github.com/expo/expo/pull/18734) by [@tsapeta](https://github.com/tsapeta))
- The host object for native modules is now installed as `global.expo.modules` instead of `global.ExpoModules`. ([#19273](https://github.com/expo/expo/pull/19273) & [#19281](https://github.com/expo/expo/pull/19281) by [@tsapeta](https://github.com/tsapeta), [@lukmccall](https://github.com/lukmccall))

## 0.11.7 — 2022-10-06

### 🐛 Bug fixes

- Fixed `ModuleRegistry` initialized twice when startup on Android. ([#19384](https://github.com/expo/expo/pull/19384) by [@kudo](https://github.com/kudo) and [@lukmccall](https://github.com/lukmccall))
- Ensure that AppDelegate callbacks are invoked. ([#19393](https://github.com/expo/expo/pull/19393) by [@ferologics](https://github.com/ferologics))
- Fixed Android crash when Activity is destroyed before `AppContext.onHostDestroy` call. ([#19406](https://github.com/expo/expo/pull/19406) by [@kudo](https://github.com/kudo))

## 0.11.6 — 2022-10-02

### 🐛 Bug fixes

- Give precedence to `UIBackgroundFetchResult.newData` over `.failed` in proxied `ExpoAppDelegate.swift` completion handlers. ([#19311](https://github.com/expo/expo/pull/19311) by [@ferologics](https://github.com/ferologics))

## 0.11.5 — 2022-09-01

### 🐛 Bug fixes

- Removed the hard dependency to Hermes or JSC in _libexpo-modules-core.so_ on Android and fixed the broken support for react-native-v8. ([#18899](https://github.com/expo/expo/pull/18899) by [@kudo](https://github.com/kudo))

## 0.11.4 — 2022-08-18

### 🐛 Bug fixes

- Fix issue with Android builds when gradle clean and build were called concurrently. ([#18518](https://github.com/expo/expo/pull/18518) by [EdwardDrapkin](https://github.com/EdwardDrapkin))
- Fixed `FabricUIManager` errors when turning on new architecture mode on Android. ([#18472](https://github.com/expo/expo/pull/18472) by [@kudo](https://github.com/kudo))

## 0.11.3 — 2022-07-18

### 💡 Others

- Changed access levels in the Logger and fixed the timer to log milliseconds instead of seconds. ([#18271](https://github.com/expo/expo/pull/18271) by [@douglowder](https://github.com/douglowder))

## 0.11.2 — 2022-07-16

### 🐛 Bug fixes

- Fix dangling pointer in the fbjni from the MethodMetadata::createPromiseBody on Android. ([#18206](https://github.com/expo/expo/pull/18206) by [@lukmccall](https://github.com/lukmccall))

## 0.11.1 — 2022-07-11

### 🐛 Bug fixes

- Fixed a crash when remote debugging is enabled on Android. ([#18165](https://github.com/expo/expo/pull/18165) by [@kudo](https://github.com/kudo))

## 0.11.0 — 2022-07-07

### 🎉 New features

- Create `AppContext.registerForActivityResult` mechanism similar to [`ComponentActivity.registerForActivityResult`](https://developer.android.com/training/basics/intents/result)). ([#17572](https://github.com/expo/expo/pull/17572), ([#17987](https://github.com/expo/expo/pull/17987) by [@bbarthec](https://github.com/bbarthec))

### 🐛 Bug fixes

- Added support for React Native 0.69.x ([#18006](https://github.com/expo/expo/pull/18006) by [@kudo](https://github.com/kudo))

## 0.10.0 — 2022-06-23

### 🎉 New features

- Add proxy methods for `Permissions` module accepting `expo.modules.kotlin.Promise` on Android. ([#17668](https://github.com/expo/expo/pull/17668) by [@bbarthec](https://github.com/bbarthec))
- Create `CurrentActivityProvider` on Android. ([#17571](https://github.com/expo/expo/pull/17571) by [@bbarthec](https://github.com/bbarthec))
- Create `AppContextProvider` on Android. ([#17546](https://github.com/expo/expo/pull/17546) by [@bbarthec](https://github.com/bbarthec))
- Introduce dynamic properties in the Sweet API on iOS. ([#17318](https://github.com/expo/expo/pull/17318) by [@tsapeta](https://github.com/tsapeta))
- Implemented classes in the Sweet API on iOS. ([#17514](https://github.com/expo/expo/pull/17514), [#17525](https://github.com/expo/expo/pull/17525) by [@tsapeta](https://github.com/tsapeta))
- Add basic support for sync functions in the Sweet API on Android. ([#16977](https://github.com/expo/expo/pull/16977) by [@lukmccall](https://github.com/lukmccall))
- Better error handling in the synchronous functions on iOS. ([#17628](https://github.com/expo/expo/pull/17628) by [@tsapeta](https://github.com/tsapeta))
- Experimental support for typed arrays on iOS. ([#17667](https://github.com/expo/expo/pull/17667) by [@tsapeta](https://github.com/tsapeta))

### 🐛 Bug fixes

- Fix modules have not been deallocated during the application reload on iOS. ([#17285](https://github.com/expo/expo/pull/17285) by [@lukmccall](https://github.com/lukmccall))
- Fix view props weren't recognized in the bare workflow on iOS. ([#17411](https://github.com/expo/expo/pull/17411) by [@lukmccall](https://github.com/lukmccall))
- Fix support for optional function arguments on iOS. ([#17950](https://github.com/expo/expo/pull/17950) by [@barthap](https://github.com/barthap))
- Added support for React Native 0.69.x ([#17629](https://github.com/expo/expo/pull/17629) by [@kudo](https://github.com/kudo))

### 💡 Others

- Migrated Expo modules definitions to the new naming convention. ([#17193](https://github.com/expo/expo/pull/17193) by [@tsapeta](https://github.com/tsapeta))
- Refactored Expo modules registration and the `AppContext` on iOS. ([#17225](https://github.com/expo/expo/pull/17225) by [@tsapeta](https://github.com/tsapeta))
- Split the implementation of async and sync functions on iOS. ([#17188](https://github.com/expo/expo/pull/17188) by [@tsapeta](https://github.com/tsapeta))

## 0.9.0 — 2022-04-21

### ⚠️ Notices

- Renamed all definition components to start with the uppercase letter. The old names will be removed in the next minor release. ([#17153](https://github.com/expo/expo/pull/17153) by [@lukmccall](https://github.com/lukmccall), [#17098](https://github.com/expo/expo/pull/17098) by [@tsapeta](https://github.com/tsapeta))

### 🎉 New features

- Add `ReactNativeHostHandler.getUseDeveloperSupport()` to allow `expo-dev-launcher` to override this value at runtime. ([#17069](https://github.com/expo/expo/pull/17069) by [@esamelson](https://github.com/esamelson))

## 0.8.0 — 2022-04-18

### 🛠 Breaking changes

- Remove backward compatible workaround and drop react-native 0.64 support. ([#16446](https://github.com/expo/expo/pull/16446) by [@kudo](https://github.com/kudo))

### ⚠️ Notices

- Deprecated current behavior of `function` module definition component in favor of `asyncFunction` to emphasize that it's being executed asynchronously in JavaScript. In the future release `function` will become synchronous. ([#16630](https://github.com/expo/expo/pull/16630) by [@tsapeta](https://github.com/tsapeta), [#16656](https://github.com/expo/expo/pull/16656) by [@lukmccall](https://github.com/lukmccall))
- On Android bump `compileSdkVersion` to `31`, `targetSdkVersion` to `31` and `Java` version to `11`. ([#16941](https://github.com/expo/expo/pull/16941) by [@bbarthec](https://github.com/bbarthec))

### 🎉 New features

- Add `getDevSupportManagerFactory` support to `ReactNativeHostHandler`. ([#16434](https://github.com/expo/expo/pull/16434) by [@lukmccall](https://github.com/lukmccall))
- Add support for automatic setup of `expo-dev-client` on Android. ([#16441](https://github.com/expo/expo/pull/16441) by [@esamelson](https://github.com/esamelson))
- Stopped relying on deprecated `ViewPropTypes` from React Native. ([#16207](https://github.com/expo/expo/pull/16207) by [@tsapeta](https://github.com/tsapeta))
- Added Android `ReactNativeHostHandler.getJavaScriptExecutorFactory()` for a module to override the `JavaScriptExecutorFactory`. ([#17005](https://github.com/expo/expo/pull/17005) by [@kudo](https://github.com/kudo))

### 🐛 Bug fixes

- Fix the `Fatal error: Expo modules provider must implement "ModulesProviderProtocol"` runtime error in XCTest targets and SwiftUI Preview. ([#16733](https://github.com/expo/expo/pull/16733) by [@kudo](https://github.com/kudo))

### 💡 Others

- Removed the opt-in feature to use the turbo module implementation of `NativeModulesProxy` in favor of another solution introduced in [#15847](https://github.com/expo/expo/pull/15847). ([#16825](https://github.com/expo/expo/pull/16825) by [@tsapeta](https://github.com/tsapeta))

## 0.7.0 — 2022-01-26

### 🎉 New features

- Allow accessing `RCTBridge` from the modules on iOS. ([#15816](https://github.com/expo/expo/pull/15816) by [@tsapeta](https://github.com/tsapeta))
- Added support for native callbacks through the view props in Sweet API on iOS. ([#15731](https://github.com/expo/expo/pull/15731) by [@tsapeta](https://github.com/tsapeta))
- Added support for native callbacks through the view props in Sweet API on Android. ([#15743](https://github.com/expo/expo/pull/15743) by [@lukmccall](https://github.com/lukmccall))
- The `ModuleDefinition` will use class name if the `name` component wasn't provided in Sweet API on Android. ([#15738](https://github.com/expo/expo/pull/15738) by [@lukmccall](https://github.com/lukmccall))
- Added `onViewDestroys` component to the `ViewManager` in Sweet API on Android. ([#15740](https://github.com/expo/expo/pull/15740) by [@lukmccall](https://github.com/lukmccall))
- Added shortened `constants` component that takes `vargs Pair<String, Any?>` as an argument in Sweet API on Android. ([#15742](https://github.com/expo/expo/pull/15742) by [@lukmccall](https://github.com/lukmccall))
- Introduced the concept of chainable exceptions in Sweet API on iOS. ([#15813](https://github.com/expo/expo/pull/15813) by [@tsapeta](https://github.com/tsapeta))
- Sweet function closures can throw errors on iOS. ([#15849](https://github.com/expo/expo/pull/15849) by [@tsapeta](https://github.com/tsapeta))
- Add `requireNativeModule` function to replace accessing native modules from `NativeModulesProxy`. ([#15848](https://github.com/expo/expo/pull/15848) by [@tsapeta](https://github.com/tsapeta))
- Implemented basic functionality of JSI host object to replace `NativeModulesProxy` on iOS. ([#15847](https://github.com/expo/expo/pull/15847) by [@tsapeta](https://github.com/tsapeta))

### 🐛 Bug fixes

- It's no longer possible to directly call methods from the `ModuleDefinition` in the `ViewManagers` on Android. ([#15741](https://github.com/expo/expo/pull/15741) by [@lukmccall](https://github.com/lukmccall))
- Fix compatibility with react-native 0.66. ([#15914](https://github.com/expo/expo/pull/15914) by [@kudo](https://github.com/kudo))
- Fix `Plugin with id 'maven' not found` build error from Android Gradle 7. ([#16080](https://github.com/expo/expo/pull/16080) by [@kudo](https://github.com/kudo))

## 0.6.5 — 2022-02-01

### 🐛 Bug fixes

- Fix `Plugin with id 'maven' not found` build error from Android Gradle 7. ([#16080](https://github.com/expo/expo/pull/16080) by [@kudo](https://github.com/kudo))

## 0.6.4 — 2022-01-05

### 🐛 Bug fixes

- Fix `ReactInstanceManager.onHostPause` exception from moving Android apps to background. ([#15748](https://github.com/expo/expo/pull/15748) by [@kudo](https://github.com/kudo))

## 0.6.3 — 2021-12-16

### 🐛 Bug fixes

- Fixed the deep link wasn't passed to the application if the application wasn't running when the deep link was sent. ([#15593](https://github.com/expo/expo/pull/15593) by [@lukmccall](https://github.com/lukmccall))

## 0.6.2 — 2021-12-15

### 🎉 New features

- Add `onNewIntent` and `onBackPressed` support to `ReactActivityLifecycleListener`. ([#15550](https://github.com/expo/expo/pull/15550) by [@Kudo](https://github.com/Kudo))

## 0.6.1 — 2021-12-08

_This version does not introduce any user-facing changes._

## 0.6.0 — 2021-12-03

### 🎉 New features

- Made `Foundation.URL` a convertible type to consistently normalize file paths to file URLs. ([#15278](https://github.com/expo/expo/pull/15278) by [@tsapeta](https://github.com/tsapeta))
- Improve external Android handlers or listeners backward compatibility by Java 8 interface default method. ([#15421](https://github.com/expo/expo/pull/15421) by [@kudo](https://github.com/kudo))

### 💡 Others

- Add parameter to `ReactNativeHostHandler.onDidCreateReactInstanceManager` on Android. ([#15221](https://github.com/expo/expo/pull/15221) by [@esamelson](https://github.com/esamelson))
- Make the no-argument module initializer unavailable — `onCreate` definition component should be used instead. ([#15262](https://github.com/expo/expo/pull/15262) by [@tsapeta](https://github.com/tsapeta))

## 0.5.0 — 2021-11-17

### 🎉 New features

- Method calls on iOS now can go through the JSI instead of the bridge (opt-in feature). ([#14626](https://github.com/expo/expo/pull/14626) by [@tsapeta](https://github.com/tsapeta))
- `AppDelegateWrapper` is now written in Swift and is independent of the singleton modules. ([#14867](https://github.com/expo/expo/pull/14867) by [@tsapeta](https://github.com/tsapeta))
- Implemented sending native events to JavaScript in Sweet API on iOS. ([#14958](https://github.com/expo/expo/pull/14958) by [@tsapeta](https://github.com/tsapeta))
- [Sweet API] Introduced Convertibles on iOS — a way to use custom types as method arguments if they can be converted from JavaScript values. Provided implementation for some common CoreGraphics types. ([#14988](https://github.com/expo/expo/pull/14988) by [@tsapeta](https://github.com/tsapeta))
- Introduce `ReactActivityHandler` and support `createReactRootView` hook. ([#14883](https://github.com/expo/expo/pull/14883) by [@kudo](https://github.com/kudo))
- [Sweet API] Added support for array types in method arguments on iOS. ([#15042](https://github.com/expo/expo/pull/15042) by [@tsapeta](https://github.com/tsapeta))
- [Sweet API] Added support for optional types in method arguments on iOS. ([#15068](https://github.com/expo/expo/pull/15068) by [@tsapeta](https://github.com/tsapeta))
- [Sweet API] Added support for enums in method arguments on iOS. ([#15129](https://github.com/expo/expo/pull/15129) by [@tsapeta](https://github.com/tsapeta))
- [Sweet API] Automatic conversion is now available for view props setters. ([#15132](https://github.com/expo/expo/pull/15132) by [@tsapeta](https://github.com/tsapeta))
- [Sweet API] Added experimental implementation of the new API in Kotlin. (by [@lukmccall](https://github.com/lukmccall))
- Introduce EXAppDefines to get app building configurations. ([#14428](https://github.com/expo/expo/pull/14428) by [@kudo](https://github.com/kudo))
- Introduce React Native bridge delegate handlers on iOS. ([#15138](https://github.com/expo/expo/pull/15138) by [@kudo](https://github.com/kudo))

### 🐛 Bug fixes

- Fix Gradle error when running Gradle from outside of the project directory. ([#15109](https://github.com/expo/expo/pull/15109) by [@kudo](https://github.com/kudo))

## 0.4.7 — 2021-10-28

### 🐛 Bug fixes

- Fix iOS app freezing in remote debugging mode. ([#14922](https://github.com/expo/expo/pull/14922) by [@kudo](https://github.com/kudo))

## 0.4.6 — 2021-10-27

_This version does not introduce any user-facing changes._

## 0.4.5 — 2021-10-25

_This version does not introduce any user-facing changes._

## 0.4.4 — 2021-10-15

### 🐛 Bug fixes

- Fix UIManager has not setter or ivar error when reloading app. ([#14741](https://github.com/expo/expo/pull/14741) by [@kudo](https://github.com/kudo))

## 0.4.3 — 2021-10-15

_This version does not introduce any user-facing changes._

## 0.4.2 — 2021-10-01

_This version does not introduce any user-facing changes._

## 0.4.1 — 2021-09-29

### 🐛 Bug fixes

- Removed accidentally published prebuilt binaries on iOS.

## 0.4.0 — 2021-09-28

### 🐛 Bug fixes

- Fix imports that affect versioned code inside of Expo Go. ([#14436](https://github.com/expo/expo/pull/14436) by [@cruzach](https://github.com/cruzach))
- Fixed event emitter being registered after module registry initialization. ([#14502](https://github.com/expo/expo/pull/14502) by [@tsapeta](https://github.com/tsapeta))
- Fix building errors from use_frameworks! in Podfile. ([#14523](https://github.com/expo/expo/pull/14523) by [@kudo](https://github.com/kudo))

## 0.3.2 — 2021-09-15

### 🛠 Breaking changes

- Dropped support for iOS 11.0 ([#14383](https://github.com/expo/expo/pull/14383) by [@cruzach](https://github.com/cruzach))

### 🎉 New features

- Added `Platform.isAsyncDebugging` to detect remote debugging ([#14396](https://github.com/expo/expo/pull/14396) by [@EvanBacon](https://github.com/EvanBacon))

### 🐛 Bug fixes

- Revert prebuilt binaries on iOS to fix build errors. ([#14418](https://github.com/expo/expo/pull/14418) by [@kudo](https://github.com/kudo))

## 0.3.1 — 2021-09-09

### ⚠️ Notices

- The package is now shipped with prebuilt binaries on iOS. You can read more about it on [expo.fyi/prebuilt-modules](https://expo.fyi/prebuilt-modules). ([#14350](https://github.com/expo/expo/pull/14350) by [@kudo](https://github.com/kudo))

## 0.3.0 — 2021-09-08

### 🎉 New features

- Expo modules are now being automatically registered on iOS which means less installation steps. Using `EXModuleRegistryProvider` and `EXModuleRegistryAdapter` becomes deprecated. ([#14132](https://github.com/expo/expo/pull/14132) by [@tsapeta](https://github.com/tsapeta))
- Pass `useDeveloperSupport` value to `ReactNativeHostHandler` for expo-updates. ([#14198](https://github.com/expo/expo/pull/14198) by [@kudo](https://github.com/kudo))

### 🐛 Bug fixes

- Fix `Cannot read property 'addProxiedListener' of null` on Android. ([#14343](https://github.com/expo/expo/pull/14343) by [@lukmccall](https://github.com/lukmccall))
- Fix `'-[RCTModuleRegistry getAllExportedModules]: unrecognized selector` crash while adding the event listener. ([#14130](https://github.com/expo/expo/pull/14130) by [@lukmccall](https://github.com/lukmccall))
- Fix redbox error for `Unable to find module for UMReactNativeEventEmitter` in debug build. ([#14276](https://github.com/expo/expo/pull/14276) by [@kudo](https://github.com/kudo))

## 0.3.0-alpha.0 — 2021-08-17

### 🎉 New features

- Use stable manifest ID where applicable. ([#12964](https://github.com/expo/expo/pull/12964) by [@wschurman](https://github.com/wschurman))
- Add permission hook factory. ([#13782](https://github.com/expo/expo/pull/13782) by [@byCedric](https://github.com/byCedric))
- Experimental API for creating native modules in Swift (by [@tsapeta](https://github.com/tsapeta))

### 🐛 Bug fixes

- Add generics to the permission hook factory to inherit right types. ([#13860](https://github.com/expo/expo/pull/13860) by [@bycedric](https://github.com/bycedric))

## 0.1.1 — 2021-06-16

_This version does not introduce any user-facing changes._

## 0.1.0 — 2021-06-16

_This version does not introduce any user-facing changes._

## 0.0.2 — 2021-05-25

### 💡 Others

- Added `Interface` suffix to sensors, barcode scanner and font interfaces names to get rid of name collisions. ([#12888](https://github.com/expo/expo/pull/12888), [#12912](https://github.com/expo/expo/pull/12912), [#12949](https://github.com/expo/expo/pull/12949) by [@tsapeta](https://github.com/tsapeta))

## 0.0.1 — 2021-05-07

_This version does not introduce any user-facing changes._<|MERGE_RESOLUTION|>--- conflicted
+++ resolved
@@ -6,11 +6,8 @@
 
 ### 🎉 New features
 
-<<<<<<< HEAD
 - Added a new `executeOnJavaScriptThread` method to `appContext` to allow for running code blocks on the JS thread. ([#20161](https://github.com/expo/expo/pull/20161) by [@aleqsio](https://github.com/aleqsio))
-=======
 - Added the `Exception.MissingActivity` on Android. ([#20174](https://github.com/expo/expo/pull/20174) by [@lukmccall](https://github.com/lukmccall))
->>>>>>> b648c3f9
 
 ### 🐛 Bug fixes
 
